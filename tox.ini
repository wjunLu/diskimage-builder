[tox]
envlist = py35,py27,pep8
minversion = 1.6
skipsdist = True

[testenv]
usedevelop = True
install_command = pip install -U {opts} {packages}
deps= -r{toxinidir}/requirements.txt
      -r{toxinidir}/test-requirements.txt
commands=
<<<<<<< HEAD
    python setup.py testr --slowest --testr-args='{posargs}'
passenv = ELEMENTS_PATH DIB_RELEASE DIB_DEBUG_TRACE DIB_DEV_USER_USERNAME DIB_DEV_USER_PWDLESS_SUDO DIB_DEV_USER_PASSWORD USER HOME http_proxy https_proxy
=======
    python setup.py test --slowest --testr-args='{posargs}'
>>>>>>> 111cb510

[testenv:pep8]
commands =
  flake8 {posargs}
  dib-lint

[testenv:venv]
commands = {posargs}

[testenv:func]
envdir = {toxworkdir}/venv
commands = {toxinidir}/tests/run_functests.sh {posargs}

[testenv:cover]
# NOTE: this is "setup.py test" (*not* testr) which is a pbr wrapper
# around testr.  This understands --coverage-package-name which we
# need due to underscore issues.
commands = python setup.py test --coverage --coverage-package-name diskimage_builder --testr-args='{posargs}'

[testenv:docs]
commands = python setup.py build_sphinx

[testenv:releasenotes]
commands = sphinx-build -a -W -E -d releasenotes/build/doctrees -b html releasenotes/source releasenotes/build/html

[flake8]
<<<<<<< HEAD
ignore = E125,E126,E127,H202,H803
=======
ignore = E125,H202
>>>>>>> 111cb510
exclude =  .venv,.git,.tox,dist,doc,*lib/python*,*egg,build,conf.py<|MERGE_RESOLUTION|>--- conflicted
+++ resolved
@@ -9,12 +9,7 @@
 deps= -r{toxinidir}/requirements.txt
       -r{toxinidir}/test-requirements.txt
 commands=
-<<<<<<< HEAD
-    python setup.py testr --slowest --testr-args='{posargs}'
-passenv = ELEMENTS_PATH DIB_RELEASE DIB_DEBUG_TRACE DIB_DEV_USER_USERNAME DIB_DEV_USER_PWDLESS_SUDO DIB_DEV_USER_PASSWORD USER HOME http_proxy https_proxy
-=======
     python setup.py test --slowest --testr-args='{posargs}'
->>>>>>> 111cb510
 
 [testenv:pep8]
 commands =
@@ -41,9 +36,5 @@
 commands = sphinx-build -a -W -E -d releasenotes/build/doctrees -b html releasenotes/source releasenotes/build/html
 
 [flake8]
-<<<<<<< HEAD
 ignore = E125,E126,E127,H202,H803
-=======
-ignore = E125,H202
->>>>>>> 111cb510
 exclude =  .venv,.git,.tox,dist,doc,*lib/python*,*egg,build,conf.py